--- conflicted
+++ resolved
@@ -5,11 +5,7 @@
 # This file may be distributed under the terms of the GNU LGPLv3 license.
 
 # Program version
-<<<<<<< HEAD
-VERSION=pre-0.6.1-$(shell date +"%Y%m%d_%H%M%S")-$(shell hostname)
-=======
 VERSION=0.6.1-$(shell date +"%Y%m%d_%H%M%S")-$(shell hostname)
->>>>>>> 0ff9051f
 
 # Output directory
 OUT=out/
