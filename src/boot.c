// Code to load disk image and start system boot.
//
// Copyright (C) 2008-2010  Kevin O'Connor <kevin@koconnor.net>
// Copyright (C) 2002  MandrakeSoft S.A.
//
// This file may be distributed under the terms of the GNU LGPLv3 license.

#include "util.h" // dprintf
#include "biosvar.h" // GET_EBDA
#include "config.h" // CONFIG_*
#include "disk.h" // cdrom_boot
#include "bregs.h" // struct bregs
#include "boot.h" // struct ipl_s
#include "cmos.h" // inb_cmos
#include "paravirt.h"

struct ipl_s IPL;


/****************************************************************
 * IPL and BCV handlers
 ****************************************************************/

void
boot_setup(void)
{
    if (! CONFIG_BOOT)
        return;
    dprintf(3, "init boot device ordering\n");

    memset(&IPL, 0, sizeof(IPL));
    struct ipl_entry_s *ie = &IPL.bev[0];

    // Floppy drive
    ie->type = IPL_TYPE_FLOPPY;
    ie->description = "Floppy";
    ie++;

    // First HDD
    ie->type = IPL_TYPE_HARDDISK;
    ie->description = "Hard Disk";
    ie++;

    // CDROM
    if (CONFIG_CDROM_BOOT) {
        ie->type = IPL_TYPE_CDROM;
        ie->description = "DVD/CD";
        ie++;
    }

    if (CONFIG_COREBOOT && CONFIG_COREBOOT_FLASH) {
        ie->type = IPL_TYPE_CBFS;
        ie->description = "CBFS";
        ie++;
    }

    IPL.bevcount = ie - IPL.bev;
    SET_EBDA(boot_sequence, 0xffff);
    if (CONFIG_COREBOOT) {
        // XXX - hardcode defaults for coreboot.
        IPL.bootorder = 0x87654231;
        IPL.checkfloppysig = 1;
    } else {
        // On emulators, get boot order from nvram.
        IPL.bootorder = (inb_cmos(CMOS_BIOS_BOOTFLAG2)
                         | ((inb_cmos(CMOS_BIOS_BOOTFLAG1) & 0xf0) << 4));
        if (!(inb_cmos(CMOS_BIOS_BOOTFLAG1) & 1))
            IPL.checkfloppysig = 1;
    }
}

// Add a BEV vector for a given pnp compatible option rom.
void
add_bev(u16 seg, u16 bev, u16 desc)
{
    if (! CONFIG_BOOT)
        return;
    if (IPL.bevcount >= ARRAY_SIZE(IPL.bev))
        return;

    struct ipl_entry_s *ie = &IPL.bev[IPL.bevcount++];
    ie->type = IPL_TYPE_BEV;
    ie->vector = (seg << 16) | bev;
    const char *d = "Unknown";
    if (desc)
        d = MAKE_FLATPTR(seg, desc);
    ie->description = d;
}

// Add a bcv entry for an expansion card harddrive or legacy option rom
void
add_bcv(u16 seg, u16 ip, u16 desc)
{
    if (! CONFIG_BOOT)
        return;
    if (IPL.bcvcount >= ARRAY_SIZE(IPL.bcv))
        return;

    struct ipl_entry_s *ie = &IPL.bcv[IPL.bcvcount++];
    ie->type = BCV_TYPE_EXTERNAL;
    ie->vector = (seg << 16) | ip;
    const char *d = "Legacy option rom";
    if (desc)
        d = MAKE_FLATPTR(seg, desc);
    ie->description = d;
}

// Add a bcv entry for an internal harddrive
void
add_bcv_internal(struct drive_s *drive_g)
{
    if (! CONFIG_BOOT)
        return;
    if (IPL.bcvcount >= ARRAY_SIZE(IPL.bcv))
        return;

    struct ipl_entry_s *ie = &IPL.bcv[IPL.bcvcount++];
    if (CONFIG_THREADS) {
        // Add to bcv list with assured drive order.
        struct ipl_entry_s *end = ie;
        for (;;) {
            struct ipl_entry_s *prev = ie - 1;
            if (prev < IPL.bcv || prev->type != BCV_TYPE_INTERNAL)
                break;
            struct drive_s *prevdrive = (void*)prev->vector;
            if (prevdrive->type < drive_g->type
                || (prevdrive->type == drive_g->type
                    && prevdrive->cntl_id < drive_g->cntl_id))
                break;
            ie--;
        }
        if (ie != end)
            memmove(ie+1, ie, (void*)end-(void*)ie);
    }
    ie->type = BCV_TYPE_INTERNAL;
    ie->vector = (u32)drive_g;
    ie->description = "";
}


/****************************************************************
 * Boot menu and BCV execution
 ****************************************************************/

// Show a generic menu item
static int
menu_show_default(struct ipl_entry_s *ie, int menupos)
{
    char desc[33];
    printf("%d. %s\n", menupos
           , strtcpy(desc, ie->description, ARRAY_SIZE(desc)));
    return 1;
}

// Show floppy menu item - but only if there exists a floppy drive.
static int
menu_show_floppy(struct ipl_entry_s *ie, int menupos)
{
    int i;
    for (i = 0; i < Drives.floppycount; i++) {
        struct drive_s *drive_g = getDrive(EXTTYPE_FLOPPY, i);
        printf("%d. Floppy [%s]\n", menupos + i, drive_g->desc);
    }
    return Drives.floppycount;
}

// Show menu items from BCV list.
static int
menu_show_harddisk(struct ipl_entry_s *ie, int menupos)
{
    int i;
    for (i = 0; i < IPL.bcvcount; i++) {
        struct ipl_entry_s *ie = &IPL.bcv[i];
        struct drive_s *drive_g = (void*)ie->vector;
        switch (ie->type) {
        case BCV_TYPE_INTERNAL:
            printf("%d. %s\n", menupos + i, drive_g->desc);
            break;
        default:
            menu_show_default(ie, menupos+i);
            break;
        }
    }
    return IPL.bcvcount;
}

// Show cdrom menu item - but only if there exists a cdrom drive.
static int
menu_show_cdrom(struct ipl_entry_s *ie, int menupos)
{
    int i;
    for (i = 0; i < Drives.cdcount; i++) {
        struct drive_s *drive_g = getDrive(EXTTYPE_CD, i);
        printf("%d. DVD/CD [%s]\n", menupos + i, drive_g->desc);
    }
    return Drives.cdcount;
}

// Show coreboot-fs menu item.
static int
menu_show_cbfs(struct ipl_entry_s *ie, int menupos)
{
    int count = 0;
    struct cbfs_file *file = NULL;
    for (;;) {
        file = cbfs_findprefix("img/", file);
        if (!file)
            break;
        const char *filename = cbfs_filename(file);
        printf("%d. Payload [%s]\n", menupos + count, &filename[4]);
        count++;
        if (count > 8)
            break;
    }
    return count;
}

// Show IPL option menu.
static void
interactive_bootmenu(void)
{
    if (! CONFIG_BOOTMENU || ! qemu_cfg_show_boot_menu())
        return;

    while (get_keystroke(0) >= 0)
        ;

    printf("Press F12 for boot menu.\n\n");

    enable_bootsplash();
    int scan_code = get_keystroke(CONFIG_BOOTMENU_WAIT);
    disable_bootsplash();
    if (scan_code != 0x86)
        /* not F12 */
        return;

    while (get_keystroke(0) >= 0)
        ;

    printf("Select boot device:\n\n");
    wait_threads();

    int subcount[ARRAY_SIZE(IPL.bev)];
    int menupos = 1;
    int i;
    for (i = 0; i < IPL.bevcount; i++) {
        struct ipl_entry_s *ie = &IPL.bev[i];
        int sc;
        switch (ie->type) {
        case IPL_TYPE_FLOPPY:
            sc = menu_show_floppy(ie, menupos);
            break;
        case IPL_TYPE_HARDDISK:
            sc = menu_show_harddisk(ie, menupos);
            break;
        case IPL_TYPE_CDROM:
            sc = menu_show_cdrom(ie, menupos);
            break;
        case IPL_TYPE_CBFS:
            sc = menu_show_cbfs(ie, menupos);
            break;
        default:
            sc = menu_show_default(ie, menupos);
            break;
        }
        subcount[i] = sc;
        menupos += sc;
    }

    for (;;) {
        scan_code = get_keystroke(1000);
        if (scan_code == 0x01)
            // ESC
            break;
        if (scan_code < 1 || scan_code > menupos)
            continue;
        int choice = scan_code - 1;

        // Find out which IPL this was for.
        int bev = 0;
        while (choice > subcount[bev]) {
            choice -= subcount[bev];
            bev++;
        }
        IPL.bev[bev].subchoice = choice-1;

        // Add user choice to the boot order.
        IPL.bootorder = (IPL.bootorder << 4) | (bev+1);
        break;
    }
    printf("\n");
}

// Run the specified bcv.
static void
run_bcv(struct ipl_entry_s *ie)
{
    switch (ie->type) {
    case BCV_TYPE_INTERNAL:
        map_hd_drive((void*)ie->vector);
        break;
    case BCV_TYPE_EXTERNAL:
        call_bcv(ie->vector >> 16, ie->vector & 0xffff);
        break;
    }
}

// Prepare for boot - show menu and run bcvs.
void
boot_prep(void)
{
    if (! CONFIG_BOOT) {
        wait_threads();
        return;
    }

    // XXX - show available drives?

    // Allow user to modify BCV/IPL order.
    interactive_bootmenu();
    wait_threads();

    // Setup floppy boot order
    int override = IPL.bev[0].subchoice;
    struct drive_s *tmp = Drives.idmap[EXTTYPE_FLOPPY][0];
    Drives.idmap[EXTTYPE_FLOPPY][0] = Drives.idmap[EXTTYPE_FLOPPY][override];
    Drives.idmap[EXTTYPE_FLOPPY][override] = tmp;

    // Run BCVs
    override = IPL.bev[1].subchoice;
    if (override < IPL.bcvcount)
        run_bcv(&IPL.bcv[override]);
    int i;
    for (i=0; i<IPL.bcvcount; i++)
        if (i != override)
            run_bcv(&IPL.bcv[i]);
}


/****************************************************************
 * Boot code (int 18/19)
 ****************************************************************/

// Jump to a bootup entry point.
static void
call_boot_entry(u16 bootseg, u16 bootip, u8 bootdrv)
{
    dprintf(1, "Booting from %04x:%04x\n", bootseg, bootip);
<<<<<<< HEAD

    /* Go back to text, the OS might expect it... (Can't do this any later) */
    disable_bootsplash();

=======
>>>>>>> 0ff9051f
    struct bregs br;
    memset(&br, 0, sizeof(br));
    br.flags = F_IF;
    br.code = SEGOFF(bootseg, bootip);
    // Set the magic number in ax and the boot drive in dl.
    br.dl = bootdrv;
    br.ax = 0xaa55;
    call16(&br);
}

// Boot from a disk (either floppy or harddrive)
static void
boot_disk(u8 bootdrv, int checksig)
{
    u16 bootseg = 0x07c0;

    // Read sector
    struct bregs br;
    memset(&br, 0, sizeof(br));
    br.flags = F_IF;
    br.dl = bootdrv;
    br.es = bootseg;
    br.ah = 2;
    br.al = 1;
    br.cl = 1;
    call16_int(0x13, &br);

    if (br.flags & F_CF) {
        printf("Boot failed: could not read the boot disk\n\n");
        return;
    }

    if (checksig) {
        struct mbr_s *mbr = (void*)0;
        if (GET_FARVAR(bootseg, mbr->signature) != MBR_SIGNATURE) {
            printf("Boot failed: not a bootable disk\n\n");
            return;
        }
    }

    /* Canonicalize bootseg:bootip */
    u16 bootip = (bootseg & 0x0fff) << 4;
    bootseg &= 0xf000;

    call_boot_entry(bootseg, bootip, bootdrv);
}

// Boot from a CD-ROM
static void
boot_cdrom(struct ipl_entry_s *ie)
{
    if (! CONFIG_CDROM_BOOT)
        return;
    int status = cdrom_boot(ie->subchoice);
    if (status) {
        printf("Boot failed: Could not read from CDROM (code %04x)\n", status);
        return;
    }

    u16 ebda_seg = get_ebda_seg();
    u8 bootdrv = GET_EBDA2(ebda_seg, cdemu.emulated_extdrive);
    u16 bootseg = GET_EBDA2(ebda_seg, cdemu.load_segment);
    /* Canonicalize bootseg:bootip */
    u16 bootip = (bootseg & 0x0fff) << 4;
    bootseg &= 0xf000;

    call_boot_entry(bootseg, bootip, bootdrv);
}

// Boot from a CBFS payload
static void
boot_cbfs(struct ipl_entry_s *ie)
{
    if (!CONFIG_COREBOOT || !CONFIG_COREBOOT_FLASH)
        return;
    int count = ie->subchoice;
    struct cbfs_file *file = NULL;
    for (;;) {
        file = cbfs_findprefix("img/", file);
        if (!file)
            return;
        if (count--)
            continue;
        cbfs_run_payload(file);
    }
}

static void
do_boot(u16 seq_nr)
{
    if (! CONFIG_BOOT)
        panic("Boot support not compiled in.\n");

    u32 bootdev = IPL.bootorder;
    bootdev >>= 4 * seq_nr;
    bootdev &= 0xf;

    /* Translate bootdev to an IPL table offset by subtracting 1 */
    bootdev -= 1;

    if (bootdev >= IPL.bevcount) {
        printf("No bootable device.\n");
        // Loop with irqs enabled - this allows ctrl+alt+delete to work.
        for (;;)
            wait_irq();
    }

    /* Do the loading, and set up vector as a far pointer to the boot
     * address, and bootdrv as the boot drive */
    struct ipl_entry_s *ie = &IPL.bev[bootdev];
    char desc[33];
    printf("Booting from %s...\n"
           , strtcpy(desc, ie->description, ARRAY_SIZE(desc)));

    switch (ie->type) {
    case IPL_TYPE_FLOPPY:
        boot_disk(0x00, IPL.checkfloppysig);
        break;
    case IPL_TYPE_HARDDISK:
        boot_disk(0x80, 1);
        break;
    case IPL_TYPE_CDROM:
        boot_cdrom(ie);
        break;
    case IPL_TYPE_CBFS:
        boot_cbfs(ie);
        break;
    case IPL_TYPE_BEV:
        call_boot_entry(ie->vector >> 16, ie->vector & 0xffff, 0);
        break;
    }

    // Boot failed: invoke the boot recovery function
    struct bregs br;
    memset(&br, 0, sizeof(br));
    br.flags = F_IF;
    call16_int(0x18, &br);
}

// Boot Failure recovery: try the next device.
void VISIBLE32FLAT
handle_18(void)
{
    debug_serial_setup();
    debug_enter(NULL, DEBUG_HDL_18);
    u16 ebda_seg = get_ebda_seg();
    u16 seq = GET_EBDA2(ebda_seg, boot_sequence) + 1;
    SET_EBDA2(ebda_seg, boot_sequence, seq);
    do_boot(seq);
}

// INT 19h Boot Load Service Entry Point
void VISIBLE32FLAT
handle_19(void)
{
    debug_serial_setup();
    debug_enter(NULL, DEBUG_HDL_19);
    SET_EBDA(boot_sequence, 0);
    do_boot(0);
}<|MERGE_RESOLUTION|>--- conflicted
+++ resolved
@@ -346,13 +346,6 @@
 call_boot_entry(u16 bootseg, u16 bootip, u8 bootdrv)
 {
     dprintf(1, "Booting from %04x:%04x\n", bootseg, bootip);
-<<<<<<< HEAD
-
-    /* Go back to text, the OS might expect it... (Can't do this any later) */
-    disable_bootsplash();
-
-=======
->>>>>>> 0ff9051f
     struct bregs br;
     memset(&br, 0, sizeof(br));
     br.flags = F_IF;
