// 16bit code to handle system clocks.
//
// Copyright (C) 2008-2010  Kevin O'Connor <kevin@koconnor.net>
// Copyright (C) 2002  MandrakeSoft S.A.
//
// This file may be distributed under the terms of the GNU LGPLv3 license.

#include "biosvar.h" // SET_BDA
#include "util.h" // debug_enter
#include "disk.h" // floppy_tick
#include "cmos.h" // inb_cmos
#include "pic.h" // eoi_pic1
#include "bregs.h" // struct bregs
#include "biosvar.h" // GET_GLOBAL
#include "usb-hid.h" // usb_check_event

// RTC register flags
#define RTC_A_UIP 0x80

#define RTC_B_SET  0x80
#define RTC_B_PIE  0x40
#define RTC_B_AIE  0x20
#define RTC_B_UIE  0x10
#define RTC_B_BIN  0x04
#define RTC_B_24HR 0x02
#define RTC_B_DSE  0x01


// Bits for PORT_PS2_CTRLB
#define PPCB_T2GATE (1<<0)
#define PPCB_SPKR   (1<<1)
#define PPCB_T2OUT  (1<<5)

// Bits for PORT_PIT_MODE
#define PM_SEL_TIMER0   (0<<6)
#define PM_SEL_TIMER1   (1<<6)
#define PM_SEL_TIMER2   (2<<6)
#define PM_SEL_READBACK (3<<6)
#define PM_ACCESS_LATCH  (0<<4)
#define PM_ACCESS_LOBYTE (1<<4)
#define PM_ACCESS_HIBYTE (2<<4)
#define PM_ACCESS_WORD   (3<<4)
#define PM_MODE0 (0<<1)
#define PM_MODE1 (1<<1)
#define PM_MODE2 (2<<1)
#define PM_MODE3 (3<<1)
#define PM_MODE4 (4<<1)
#define PM_MODE5 (5<<1)
#define PM_CNT_BINARY (0<<0)
#define PM_CNT_BCD    (1<<0)


/****************************************************************
 * TSC timer
 ****************************************************************/

#define CALIBRATE_COUNT 0x800   // Approx 1.7ms

u32 cpu_khz VAR16VISIBLE;

static void
calibrate_tsc(void)
{
    // Setup "timer2"
    u8 orig = inb(PORT_PS2_CTRLB);
    outb((orig & ~PPCB_SPKR) | PPCB_T2GATE, PORT_PS2_CTRLB);
    /* binary, mode 0, LSB/MSB, Ch 2 */
    outb(PM_SEL_TIMER2|PM_ACCESS_WORD|PM_MODE0|PM_CNT_BINARY, PORT_PIT_MODE);
    /* LSB of ticks */
    outb(CALIBRATE_COUNT & 0xFF, PORT_PIT_COUNTER2);
    /* MSB of ticks */
    outb(CALIBRATE_COUNT >> 8, PORT_PIT_COUNTER2);

    u64 start = rdtscll();
    while ((inb(PORT_PS2_CTRLB) & PPCB_T2OUT) == 0)
        ;
    u64 end = rdtscll();

    // Restore PORT_PS2_CTRLB
    outb(orig, PORT_PS2_CTRLB);

    // Store calibrated cpu khz.
    u64 diff = end - start;
    dprintf(6, "tsc calibrate start=%u end=%u diff=%u\n"
            , (u32)start, (u32)end, (u32)diff);
    u32 hz = diff * PIT_TICK_RATE / CALIBRATE_COUNT;
    SET_GLOBAL(cpu_khz, hz / 1000);

    dprintf(1, "CPU Mhz=%u\n", hz / 1000000);
}

static void
tscdelay(u64 diff)
{
    u64 start = rdtscll();
    u64 end = start + diff;
    while (!check_tsc(end))
        cpu_relax();
}

static void
tscsleep(u64 diff)
{
    u64 start = rdtscll();
    u64 end = start + diff;
    while (!check_tsc(end))
        yield();
}

void ndelay(u32 count) {
    tscdelay(count * GET_GLOBAL(cpu_khz) / 1000000);
}
void udelay(u32 count) {
    tscdelay(count * GET_GLOBAL(cpu_khz) / 1000);
}
void mdelay(u32 count) {
    tscdelay(count * GET_GLOBAL(cpu_khz));
}

void nsleep(u32 count) {
    tscsleep(count * GET_GLOBAL(cpu_khz) / 1000000);
}
void usleep(u32 count) {
    tscsleep(count * GET_GLOBAL(cpu_khz) / 1000);
}
void msleep(u32 count) {
    tscsleep(count * GET_GLOBAL(cpu_khz));
}

// Return the TSC value that is 'msecs' time in the future.
u64
calc_future_tsc(u32 msecs)
{
    u32 khz = GET_GLOBAL(cpu_khz);
    return rdtscll() + ((u64)khz * msecs);
}
u64
calc_future_tsc_usec(u32 usecs)
{
    u32 khz = GET_GLOBAL(cpu_khz);
    return rdtscll() + ((u64)(khz/1000) * usecs);
}


/****************************************************************
 * Init
 ****************************************************************/

static int
rtc_updating(void)
{
    // This function checks to see if the update-in-progress bit
    // is set in CMOS Status Register A.  If not, it returns 0.
    // If it is set, it tries to wait until there is a transition
    // to 0, and will return 0 if such a transition occurs.  A -1
    // is returned only after timing out.  The maximum period
    // that this bit should be set is constrained to (1984+244)
    // useconds, but we wait for longer just to be sure.

    if ((inb_cmos(CMOS_STATUS_A) & RTC_A_UIP) == 0)
        return 0;
    u64 end = calc_future_tsc(15);
    for (;;) {
        if ((inb_cmos(CMOS_STATUS_A) & RTC_A_UIP) == 0)
            return 0;
        if (check_tsc(end))
            // update-in-progress never transitioned to 0
            return -1;
        yield();
    }
}

static void
pit_setup(void)
{
    // timer0: binary count, 16bit count, mode 2
    outb(PM_SEL_TIMER0|PM_ACCESS_WORD|PM_MODE2|PM_CNT_BINARY, PORT_PIT_MODE);
    // maximum count of 0000H = 18.2Hz
    outb(0x0, PORT_PIT_COUNTER0);
    outb(0x0, PORT_PIT_COUNTER0);
}

static void
init_rtc(void)
{
    outb_cmos(0x26, CMOS_STATUS_A);    // 32,768Khz src, 976.5625us updates
    u8 regB = inb_cmos(CMOS_STATUS_B);
    outb_cmos((regB & RTC_B_DSE) | RTC_B_24HR, CMOS_STATUS_B);
    inb_cmos(CMOS_STATUS_C);
    inb_cmos(CMOS_STATUS_D);
}

static u32
bcd2bin(u8 val)
{
    return (val & 0xf) + ((val >> 4) * 10);
}

void
timer_setup(void)
{
    dprintf(3, "init timer\n");
    calibrate_tsc();
    pit_setup();

    init_rtc();
    rtc_updating();
    u32 seconds = bcd2bin(inb_cmos(CMOS_RTC_SECONDS));
    u32 minutes = bcd2bin(inb_cmos(CMOS_RTC_MINUTES));
    u32 hours = bcd2bin(inb_cmos(CMOS_RTC_HOURS));
    u32 ticks = (hours * 60 + minutes) * 60 + seconds;
    ticks = ((u64)ticks * PIT_TICK_RATE) / PIT_TICK_INTERVAL;
    SET_BDA(timer_counter, ticks);
    SET_BDA(timer_rollover, 0);

    enable_hwirq(0, FUNC16(entry_08));
    enable_hwirq(8, FUNC16(entry_70));
}


/****************************************************************
 * Standard clock functions
 ****************************************************************/

#define TICKS_PER_DAY (u32)((u64)60*60*24*PIT_TICK_RATE / PIT_TICK_INTERVAL)

// Calculate the timer value at 'count' number of full timer ticks in
// the future.
u32
calc_future_timer_ticks(u32 count)
{
    return (GET_BDA(timer_counter) + count + 1) % TICKS_PER_DAY;
}

// Return the timer value that is 'msecs' time in the future.
u32
calc_future_timer(u32 msecs)
{
    if (!msecs)
        return GET_BDA(timer_counter);
<<<<<<< HEAD
    u32 kticks = DIV_ROUND_UP((u64)(msecs * PIT_TICK_RATE), PIT_TICK_INTERVAL);
=======
    u32 kticks = DIV_ROUND_UP((u64)msecs * PIT_TICK_RATE, PIT_TICK_INTERVAL);
>>>>>>> 0ff9051f
    u32 ticks = DIV_ROUND_UP(kticks, 1000);
    return calc_future_timer_ticks(ticks);
}

// Check if the given timer value has passed.
int
check_timer(u32 end)
{
    return (((GET_BDA(timer_counter) + TICKS_PER_DAY - end) % TICKS_PER_DAY)
            < (TICKS_PER_DAY/2));
}

// get current clock count
static void
handle_1a00(struct bregs *regs)
{
    yield();
    u32 ticks = GET_BDA(timer_counter);
    regs->cx = ticks >> 16;
    regs->dx = ticks;
    regs->al = GET_BDA(timer_rollover);
    SET_BDA(timer_rollover, 0); // reset flag
    set_success(regs);
}

// Set Current Clock Count
static void
handle_1a01(struct bregs *regs)
{
    u32 ticks = (regs->cx << 16) | regs->dx;
    SET_BDA(timer_counter, ticks);
    SET_BDA(timer_rollover, 0); // reset flag
    // XXX - should use set_code_success()?
    regs->ah = 0;
    set_success(regs);
}

// Read CMOS Time
static void
handle_1a02(struct bregs *regs)
{
    if (rtc_updating()) {
        set_invalid(regs);
        return;
    }

    regs->dh = inb_cmos(CMOS_RTC_SECONDS);
    regs->cl = inb_cmos(CMOS_RTC_MINUTES);
    regs->ch = inb_cmos(CMOS_RTC_HOURS);
    regs->dl = inb_cmos(CMOS_STATUS_B) & RTC_B_DSE;
    regs->ah = 0;
    regs->al = regs->ch;
    set_success(regs);
}

// Set CMOS Time
static void
handle_1a03(struct bregs *regs)
{
    // Using a debugger, I notice the following masking/setting
    // of bits in Status Register B, by setting Reg B to
    // a few values and getting its value after INT 1A was called.
    //
    //        try#1       try#2       try#3
    // before 1111 1101   0111 1101   0000 0000
    // after  0110 0010   0110 0010   0000 0010
    //
    // Bit4 in try#1 flipped in hardware (forced low) due to bit7=1
    // My assumption: RegB = ((RegB & 01100000b) | 00000010b)
    if (rtc_updating()) {
        init_rtc();
        // fall through as if an update were not in progress
    }
    outb_cmos(regs->dh, CMOS_RTC_SECONDS);
    outb_cmos(regs->cl, CMOS_RTC_MINUTES);
    outb_cmos(regs->ch, CMOS_RTC_HOURS);
    // Set Daylight Savings time enabled bit to requested value
    u8 val8 = ((inb_cmos(CMOS_STATUS_B) & (RTC_B_PIE|RTC_B_AIE))
               | RTC_B_24HR | (regs->dl & RTC_B_DSE));
    outb_cmos(val8, CMOS_STATUS_B);
    regs->ah = 0;
    regs->al = val8; // val last written to Reg B
    set_success(regs);
}

// Read CMOS Date
static void
handle_1a04(struct bregs *regs)
{
    regs->ah = 0;
    if (rtc_updating()) {
        set_invalid(regs);
        return;
    }
    regs->cl = inb_cmos(CMOS_RTC_YEAR);
    regs->dh = inb_cmos(CMOS_RTC_MONTH);
    regs->dl = inb_cmos(CMOS_RTC_DAY_MONTH);
    if (CONFIG_COREBOOT) {
        if (regs->cl > 0x80)
            regs->ch = 0x19;
        else
            regs->ch = 0x20;
    } else {
        regs->ch = inb_cmos(CMOS_CENTURY);
    }
    regs->al = regs->ch;
    set_success(regs);
}

// Set CMOS Date
static void
handle_1a05(struct bregs *regs)
{
    // Using a debugger, I notice the following masking/setting
    // of bits in Status Register B, by setting Reg B to
    // a few values and getting its value after INT 1A was called.
    //
    //        try#1       try#2       try#3       try#4
    // before 1111 1101   0111 1101   0000 0010   0000 0000
    // after  0110 1101   0111 1101   0000 0010   0000 0000
    //
    // Bit4 in try#1 flipped in hardware (forced low) due to bit7=1
    // My assumption: RegB = (RegB & 01111111b)
    if (rtc_updating()) {
        init_rtc();
        set_invalid(regs);
        return;
    }
    outb_cmos(regs->cl, CMOS_RTC_YEAR);
    outb_cmos(regs->dh, CMOS_RTC_MONTH);
    outb_cmos(regs->dl, CMOS_RTC_DAY_MONTH);
    if (!CONFIG_COREBOOT)
        outb_cmos(regs->ch, CMOS_CENTURY);
    // clear halt-clock bit
    u8 val8 = inb_cmos(CMOS_STATUS_B) & ~RTC_B_SET;
    outb_cmos(val8, CMOS_STATUS_B);
    regs->ah = 0;
    regs->al = val8; // AL = val last written to Reg B
    set_success(regs);
}

// Set Alarm Time in CMOS
static void
handle_1a06(struct bregs *regs)
{
    // Using a debugger, I notice the following masking/setting
    // of bits in Status Register B, by setting Reg B to
    // a few values and getting its value after INT 1A was called.
    //
    //        try#1       try#2       try#3
    // before 1101 1111   0101 1111   0000 0000
    // after  0110 1111   0111 1111   0010 0000
    //
    // Bit4 in try#1 flipped in hardware (forced low) due to bit7=1
    // My assumption: RegB = ((RegB & 01111111b) | 00100000b)
    u8 val8 = inb_cmos(CMOS_STATUS_B); // Get Status Reg B
    regs->ax = 0;
    if (val8 & RTC_B_AIE) {
        // Alarm interrupt enabled already
        set_invalid(regs);
        return;
    }
    if (rtc_updating()) {
        init_rtc();
        // fall through as if an update were not in progress
    }
    outb_cmos(regs->dh, CMOS_RTC_SECONDS_ALARM);
    outb_cmos(regs->cl, CMOS_RTC_MINUTES_ALARM);
    outb_cmos(regs->ch, CMOS_RTC_HOURS_ALARM);
    // enable Status Reg B alarm bit, clear halt clock bit
    outb_cmos((val8 & ~RTC_B_SET) | RTC_B_AIE, CMOS_STATUS_B);
    set_success(regs);
}

// Turn off Alarm
static void
handle_1a07(struct bregs *regs)
{
    // Using a debugger, I notice the following masking/setting
    // of bits in Status Register B, by setting Reg B to
    // a few values and getting its value after INT 1A was called.
    //
    //        try#1       try#2       try#3       try#4
    // before 1111 1101   0111 1101   0010 0000   0010 0010
    // after  0100 0101   0101 0101   0000 0000   0000 0010
    //
    // Bit4 in try#1 flipped in hardware (forced low) due to bit7=1
    // My assumption: RegB = (RegB & 01010111b)
    u8 val8 = inb_cmos(CMOS_STATUS_B); // Get Status Reg B
    // clear clock-halt bit, disable alarm bit
    outb_cmos(val8 & ~(RTC_B_SET|RTC_B_AIE), CMOS_STATUS_B);
    regs->ah = 0;
    regs->al = val8; // val last written to Reg B
    set_success(regs);
}

// Unsupported
static void
handle_1aXX(struct bregs *regs)
{
    set_unimplemented(regs);
}

// INT 1Ah Time-of-day Service Entry Point
void VISIBLE16
handle_1a(struct bregs *regs)
{
    debug_enter(regs, DEBUG_HDL_1a);
    switch (regs->ah) {
    case 0x00: handle_1a00(regs); break;
    case 0x01: handle_1a01(regs); break;
    case 0x02: handle_1a02(regs); break;
    case 0x03: handle_1a03(regs); break;
    case 0x04: handle_1a04(regs); break;
    case 0x05: handle_1a05(regs); break;
    case 0x06: handle_1a06(regs); break;
    case 0x07: handle_1a07(regs); break;
    case 0xb1: handle_1ab1(regs); break;
    default:   handle_1aXX(regs); break;
    }
}

// INT 08h System Timer ISR Entry Point
void VISIBLE16
handle_08(void)
{
    debug_isr(DEBUG_ISR_08);

    floppy_tick();

    u32 counter = GET_BDA(timer_counter);
    counter++;
    // compare to one days worth of timer ticks at 18.2 hz
    if (counter >= TICKS_PER_DAY) {
        // there has been a midnight rollover at this point
        counter = 0;
        SET_BDA(timer_rollover, GET_BDA(timer_rollover) + 1);
    }

    SET_BDA(timer_counter, counter);

    usb_check_event();

    // chain to user timer tick INT #0x1c
    u32 eax=0, flags;
    call16_simpint(0x1c, &eax, &flags);

    eoi_pic1();
}


/****************************************************************
 * Periodic timer
 ****************************************************************/

void
useRTC(void)
{
    u16 ebda_seg = get_ebda_seg();
    int count = GET_EBDA2(ebda_seg, RTCusers);
    SET_EBDA2(ebda_seg, RTCusers, count+1);
    if (count)
        return;
    // Turn on the Periodic Interrupt timer
    u8 bRegister = inb_cmos(CMOS_STATUS_B);
    outb_cmos(bRegister | RTC_B_PIE, CMOS_STATUS_B);
}

void
releaseRTC(void)
{
    u16 ebda_seg = get_ebda_seg();
    int count = GET_EBDA2(ebda_seg, RTCusers);
    SET_EBDA2(ebda_seg, RTCusers, count-1);
    if (count != 1)
        return;
    // Clear the Periodic Interrupt.
    u8 bRegister = inb_cmos(CMOS_STATUS_B);
    outb_cmos(bRegister & ~RTC_B_PIE, CMOS_STATUS_B);
}

static int
set_usertimer(u32 usecs, u16 seg, u16 offset)
{
    if (GET_BDA(rtc_wait_flag) & RWS_WAIT_PENDING)
        return -1;

    // Interval not already set.
    SET_BDA(rtc_wait_flag, RWS_WAIT_PENDING);  // Set status byte.
    SET_BDA(user_wait_complete_flag, SEGOFF(seg, offset));
    SET_BDA(user_wait_timeout, usecs);
    useRTC();
    return 0;
}

static void
clear_usertimer(void)
{
    if (!(GET_BDA(rtc_wait_flag) & RWS_WAIT_PENDING))
        return;
    // Turn off status byte.
    SET_BDA(rtc_wait_flag, 0);
    releaseRTC();
}

#define RET_ECLOCKINUSE  0x83

// Wait for CX:DX microseconds
void
handle_1586(struct bregs *regs)
{
    // Use the rtc to wait for the specified time.
    u8 statusflag = 0;
    u32 count = (regs->cx << 16) | regs->dx;
    int ret = set_usertimer(count, GET_SEG(SS), (u32)&statusflag);
    if (ret) {
        set_code_invalid(regs, RET_ECLOCKINUSE);
        return;
    }
    while (!statusflag)
        wait_irq();
    set_success(regs);
}

// Set Interval requested.
static void
handle_158300(struct bregs *regs)
{
    int ret = set_usertimer((regs->cx << 16) | regs->dx, regs->es, regs->bx);
    if (ret)
        // Interval already set.
        set_code_invalid(regs, RET_EUNSUPPORTED);
    else
        set_success(regs);
}

// Clear interval requested
static void
handle_158301(struct bregs *regs)
{
    clear_usertimer();
    set_success(regs);
}

static void
handle_1583XX(struct bregs *regs)
{
    set_code_unimplemented(regs, RET_EUNSUPPORTED);
    regs->al--;
}

void
handle_1583(struct bregs *regs)
{
    switch (regs->al) {
    case 0x00: handle_158300(regs); break;
    case 0x01: handle_158301(regs); break;
    default:   handle_1583XX(regs); break;
    }
}

#define USEC_PER_RTC DIV_ROUND_CLOSEST(1000000, 1024)

// int70h: IRQ8 - CMOS RTC
void VISIBLE16
handle_70(void)
{
    debug_isr(DEBUG_ISR_70);

    // Check which modes are enabled and have occurred.
    u8 registerB = inb_cmos(CMOS_STATUS_B);
    u8 registerC = inb_cmos(CMOS_STATUS_C);

    if (!(registerB & (RTC_B_PIE|RTC_B_AIE)))
        goto done;
    if (registerC & RTC_B_AIE) {
        // Handle Alarm Interrupt.
        u32 eax=0, flags;
        call16_simpint(0x4a, &eax, &flags);
    }
    if (!(registerC & RTC_B_PIE))
        goto done;

    // Handle Periodic Interrupt.

    check_preempt();

    if (!GET_BDA(rtc_wait_flag))
        goto done;

    // Wait Interval (Int 15, AH=83) active.
    u32 time = GET_BDA(user_wait_timeout);  // Time left in microseconds.
    if (time < USEC_PER_RTC) {
        // Done waiting - write to specified flag byte.
        struct segoff_s segoff = GET_BDA(user_wait_complete_flag);
        u16 ptr_seg = segoff.seg;
        u8 *ptr_far = (u8*)(segoff.offset+0);
        u8 oldval = GET_FARVAR(ptr_seg, *ptr_far);
        SET_FARVAR(ptr_seg, *ptr_far, oldval | 0x80);

        clear_usertimer();
    } else {
        // Continue waiting.
        time -= USEC_PER_RTC;
        SET_BDA(user_wait_timeout, time);
    }

done:
    eoi_pic2();
}<|MERGE_RESOLUTION|>--- conflicted
+++ resolved
@@ -238,11 +238,7 @@
 {
     if (!msecs)
         return GET_BDA(timer_counter);
-<<<<<<< HEAD
-    u32 kticks = DIV_ROUND_UP((u64)(msecs * PIT_TICK_RATE), PIT_TICK_INTERVAL);
-=======
     u32 kticks = DIV_ROUND_UP((u64)msecs * PIT_TICK_RATE, PIT_TICK_INTERVAL);
->>>>>>> 0ff9051f
     u32 ticks = DIV_ROUND_UP(kticks, 1000);
     return calc_future_timer_ticks(ticks);
 }
