// MPTable generation (on emulators)
//
// Copyright (C) 2008-2010  Kevin O'Connor <kevin@koconnor.net>
// Copyright (C) 2006 Fabrice Bellard
//
// This file may be distributed under the terms of the GNU LGPLv3 license.

#include "util.h" // dprintf
#include "config.h" // CONFIG_*
#include "mptable.h" // MPTABLE_SIGNATURE
#include "paravirt.h" // qemu_cfg_irq0_override
#include "pci.h"
#include "pci_regs.h"

void
mptable_init(void)
{
    if (! CONFIG_MPTABLE)
        return;

    dprintf(3, "init MPTable\n");

    // Config structure in temp area.
    struct mptable_config_s *config = malloc_tmp(32*1024);
    if (!config) {
        warn_noalloc();
        return;
    }
    memset(config, 0, sizeof(*config));
    config->signature = MPCONFIG_SIGNATURE;
    config->spec = 4;
    memcpy(config->oemid, CONFIG_CPUNAME8, sizeof(config->oemid));
    memcpy(config->productid, "0.1         ", sizeof(config->productid));
    config->lapic = BUILD_APIC_ADDR;

    // Detect cpu info
    u32 cpuid_signature, ebx, ecx, cpuid_features;
    cpuid(1, &cpuid_signature, &ebx, &ecx, &cpuid_features);
    if (! cpuid_signature) {
        // Use default values.
        cpuid_signature = 0x600;
        cpuid_features = 0x201;
    }
    int pkgcpus = 1;
    if (cpuid_features & (1 << 28)) {
        /* Only populate the MPS tables with the first logical CPU in
           each package */
        pkgcpus = (ebx >> 16) & 0xff;
        pkgcpus = 1 << (__fls(pkgcpus - 1) + 1); /* round up to power of 2 */
    }
    u8 apic_version = readl((u8*)BUILD_APIC_ADDR + 0x30) & 0xff;

    // CPU definitions.
    struct mpt_cpu *cpus = (void*)&config[1], *cpu = cpus;
    int i;
    for (i = 0; i < MaxCountCPUs; i+=pkgcpus) {
        memset(cpu, 0, sizeof(*cpu));
        cpu->type = MPT_TYPE_CPU;
        cpu->apicid = i;
        cpu->apicver = apic_version;
        /* cpu flags: enabled, bootstrap cpu */
<<<<<<< HEAD
        cpu->cpuflag = (i < CountCPUs) | ((i == 0) << 1);
=======
        cpu->cpuflag = ((i<CountCPUs) ? 0x01 : 0x00) | ((i==0) ? 0x02 : 0x00);
>>>>>>> 0ff9051f
        cpu->cpusignature = cpuid_signature;
        cpu->featureflag = cpuid_features;
        cpu++;
    }
    int entrycount = cpu - cpus;

    // PCI buses
    struct mpt_bus *buses = (void*)cpu, *bus = buses;
    int bdf, max, lastbus = -1;
    foreachpci(bdf, max) {
        int curbus = pci_bdf_to_bus(bdf);
        if (curbus == lastbus)
            continue;
        lastbus = curbus;
        memset(bus, 0, sizeof(*bus));
        bus->type = MPT_TYPE_BUS;
        bus->busid = curbus;
        memcpy(bus->bustype, "PCI   ", sizeof(bus->bustype));
        bus++;
    }

    /* isa bus */
    int isabusid;
    memset(bus, 0, sizeof(*bus));
    bus->type = MPT_TYPE_BUS;
    isabusid = bus->busid = lastbus + 1;
    memcpy(bus->bustype, "ISA   ", sizeof(bus->bustype));
    bus++;
    entrycount += bus - buses;

    /* ioapic */
    u8 ioapic_id = CountCPUs;
    struct mpt_ioapic *ioapic = (void*)bus;
    memset(ioapic, 0, sizeof(*ioapic));
    ioapic->type = MPT_TYPE_IOAPIC;
    ioapic->apicid = ioapic_id;
    ioapic->apicver = 0x11;
    ioapic->flags = 1; // enable
    ioapic->apicaddr = BUILD_IOAPIC_ADDR;
    entrycount++;

    /* irqs */
    struct mpt_intsrc *intsrcs = (void*)&ioapic[1], *intsrc = intsrcs;
    int dev = -1;
    unsigned short mask = 0, pinmask = 0;

    foreachpci(bdf, max) {
        int pin = pci_config_readb(bdf, PCI_INTERRUPT_PIN);
        int irq = pci_config_readb(bdf, PCI_INTERRUPT_LINE);
        if (pin == 0)
            continue;
        if (dev != pci_bdf_to_busdev(bdf)) {
            dev = pci_bdf_to_busdev(bdf);
            pinmask = 0;
        }
        if (pinmask & (1 << pin)) /* pin was seen already */
            continue;
        pinmask |= (1 << pin);
        mask |= (1 << irq);
        memset(intsrc, 0, sizeof(*intsrc));
        intsrc->type = MPT_TYPE_INTSRC;
        intsrc->irqtype = 0; /* INT */
        intsrc->irqflag = 1; /* active high */
        intsrc->srcbus = pci_bdf_to_bus(bdf); /* PCI bus */
        intsrc->srcbusirq = (pci_bdf_to_dev(bdf) << 2) | (pin - 1);
        intsrc->dstapic = ioapic_id;
        intsrc->dstirq = irq;
        intsrc++;
    }

    for (i = 0; i < 16; i++) {
        memset(intsrc, 0, sizeof(*intsrc));
        if (mask & (1 << i))
            continue;
        intsrc->type = MPT_TYPE_INTSRC;
        intsrc->irqtype = 0; /* INT */
        intsrc->irqflag = 0; /* conform to bus spec */
        intsrc->srcbus = isabusid; /* ISA bus */
        intsrc->srcbusirq = i;
        intsrc->dstapic = ioapic_id;
        intsrc->dstirq = i;
        if (qemu_cfg_irq0_override()) {
            /* Destination 2 is covered by irq0->inti2 override (i ==
               0). Source IRQ 2 is unused */
            if (i == 0)
                intsrc->dstirq = 2;
            else if (i == 2)
                intsrc--;
        }
        intsrc++;
    }

    /* Local interrupt assignment */
    intsrc->type = MPT_TYPE_LOCAL_INT;
    intsrc->irqtype = 3; /* ExtINT */
    intsrc->irqflag = 0; /* PO, EL default */
    intsrc->srcbus = isabusid; /* ISA */
    intsrc->srcbusirq = 0;
    intsrc->dstapic = 0; /* BSP == APIC #0 */
    intsrc->dstirq = 0; /* LINTIN0 */
    intsrc++;

    intsrc->type = MPT_TYPE_LOCAL_INT;
    intsrc->irqtype = 1; /* NMI */
    intsrc->irqflag = 0; /* PO, EL default */
    intsrc->srcbus = isabusid; /* ISA */
    intsrc->srcbusirq = 0;
    intsrc->dstapic = 0; /* BSP == APIC #0 */
    intsrc->dstirq = 1; /* LINTIN1 */
    intsrc++;
    entrycount += intsrc - intsrcs;

    // Finalize config structure.
    int length = (void*)intsrc - (void*)config;
    config->entrycount = entrycount;
    config->length = length;
    config->checksum -= checksum(config, length);

    // Allocate final memory locations.  (In theory the config
    // structure can go in high memory, but Linux kernels before
    // v2.6.30 crash with that.)
    struct mptable_config_s *finalconfig = malloc_fseg(length);
    struct mptable_floating_s *floating = malloc_fseg(sizeof(*floating));
    if (!finalconfig || !floating) {
        warn_noalloc();
        free(config);
        free(finalconfig);
        free(floating);
        return;
    }
    memcpy(finalconfig, config, length);
    free(config);

    /* floating pointer structure */
    memset(floating, 0, sizeof(*floating));
    floating->signature = MPTABLE_SIGNATURE;
    floating->physaddr = (u32)finalconfig;
    floating->length = 1;
    floating->spec_rev = 4;
    floating->checksum -= checksum(floating, sizeof(*floating));

    dprintf(1, "MP table addr=%p MPC table addr=%p size=%d\n",
            floating, finalconfig, length);
}<|MERGE_RESOLUTION|>--- conflicted
+++ resolved
@@ -59,11 +59,7 @@
         cpu->apicid = i;
         cpu->apicver = apic_version;
         /* cpu flags: enabled, bootstrap cpu */
-<<<<<<< HEAD
-        cpu->cpuflag = (i < CountCPUs) | ((i == 0) << 1);
-=======
         cpu->cpuflag = ((i<CountCPUs) ? 0x01 : 0x00) | ((i==0) ? 0x02 : 0x00);
->>>>>>> 0ff9051f
         cpu->cpusignature = cpuid_signature;
         cpu->featureflag = cpuid_features;
         cpu++;
