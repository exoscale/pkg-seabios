// PCI config space access functions.
//
// Copyright (C) 2008  Kevin O'Connor <kevin@koconnor.net>
// Copyright (C) 2002  MandrakeSoft S.A.
//
// This file may be distributed under the terms of the GNU LGPLv3 license.

#include "pci.h" // pci_config_writel
#include "ioport.h" // outl
#include "util.h" // dprintf
#include "config.h" // CONFIG_*
#include "pci_regs.h" // PCI_VENDOR_ID
#include "pci_ids.h" // PCI_CLASS_DISPLAY_VGA

void pci_config_writel(u16 bdf, u32 addr, u32 val)
{
    outl(0x80000000 | (bdf << 8) | (addr & 0xfc), PORT_PCI_CMD);
    outl(val, PORT_PCI_DATA);
}

void pci_config_writew(u16 bdf, u32 addr, u16 val)
{
    outl(0x80000000 | (bdf << 8) | (addr & 0xfc), PORT_PCI_CMD);
    outw(val, PORT_PCI_DATA + (addr & 2));
}

void pci_config_writeb(u16 bdf, u32 addr, u8 val)
{
    outl(0x80000000 | (bdf << 8) | (addr & 0xfc), PORT_PCI_CMD);
    outb(val, PORT_PCI_DATA + (addr & 3));
}

u32 pci_config_readl(u16 bdf, u32 addr)
{
    outl(0x80000000 | (bdf << 8) | (addr & 0xfc), PORT_PCI_CMD);
    return inl(PORT_PCI_DATA);
}

u16 pci_config_readw(u16 bdf, u32 addr)
{
    outl(0x80000000 | (bdf << 8) | (addr & 0xfc), PORT_PCI_CMD);
    return inw(PORT_PCI_DATA + (addr & 2));
}

u8 pci_config_readb(u16 bdf, u32 addr)
{
    outl(0x80000000 | (bdf << 8) | (addr & 0xfc), PORT_PCI_CMD);
    return inb(PORT_PCI_DATA + (addr & 3));
}

void
pci_config_maskw(u16 bdf, u32 addr, u16 off, u16 on)
{
    u16 val = pci_config_readw(bdf, addr);
    val = (val & ~off) | on;
    pci_config_writew(bdf, addr, val);
}

// Helper function for foreachpci() macro - return next device
int
pci_next(int bdf, int *pmax)
{
    if (pci_bdf_to_fn(bdf) == 1
        && (pci_config_readb(bdf-1, PCI_HEADER_TYPE) & 0x80) == 0)
        // Last found device wasn't a multi-function device - skip to
        // the next device.
        bdf += 7;

    int max = *pmax;
    for (;;) {
        if (bdf >= max) {
            if (CONFIG_PCI_ROOT1 && bdf <= (CONFIG_PCI_ROOT1 << 8))
                bdf = CONFIG_PCI_ROOT1 << 8;
            else if (CONFIG_PCI_ROOT2 && bdf <= (CONFIG_PCI_ROOT2 << 8))
                bdf = CONFIG_PCI_ROOT2 << 8;
            else
            	return -1;
            *pmax = max = bdf + 0x0100;
        }

        u16 v = pci_config_readw(bdf, PCI_VENDOR_ID);
        if (v != 0x0000 && v != 0xffff)
            // Device is present.
            break;

        if (pci_bdf_to_fn(bdf) == 0)
            bdf += 8;
        else
            bdf += 1;
    }

    // Check if found device is a bridge.
    u32 v = pci_config_readb(bdf, PCI_HEADER_TYPE);
    v &= 0x7f;
    if (v == PCI_HEADER_TYPE_BRIDGE || v == PCI_HEADER_TYPE_CARDBUS) {
        v = pci_config_readl(bdf, PCI_PRIMARY_BUS);
        int newmax = (v & 0xff00) + 0x0100;
        if (newmax > max)
            *pmax = newmax;
    }

    return bdf;
}

// Find a vga device with legacy address decoding enabled.
int
pci_find_vga(void)
{
    int bdf = 0x0000, max = 0x0100;
    for (;;) {
        if (bdf >= max) {
            if (CONFIG_PCI_ROOT1 && bdf <= (CONFIG_PCI_ROOT1 << 8))
                bdf = CONFIG_PCI_ROOT1 << 8;
            else if (CONFIG_PCI_ROOT2 && bdf <= (CONFIG_PCI_ROOT2 << 8))
                bdf = CONFIG_PCI_ROOT2 << 8;
            else
            	return -1;
            max = bdf + 0x0100;
        }

        u16 cls = pci_config_readw(bdf, PCI_CLASS_DEVICE);
        if (cls == 0x0000 || cls == 0xffff) {
            // Device not present.
            if (pci_bdf_to_fn(bdf) == 0)
                bdf += 8;
            else
                bdf += 1;
            continue;
        }
        if (cls == PCI_CLASS_DISPLAY_VGA) {
            u16 cmd = pci_config_readw(bdf, PCI_COMMAND);
            if (cmd & PCI_COMMAND_IO && cmd & PCI_COMMAND_MEMORY)
                // Found active vga card
                return bdf;
        }

        // Check if device is a bridge.
        u8 hdr = pci_config_readb(bdf, PCI_HEADER_TYPE);
        u8 ht = hdr & 0x7f;
        if (ht == PCI_HEADER_TYPE_BRIDGE || ht == PCI_HEADER_TYPE_CARDBUS) {
            u32 ctrl = pci_config_readb(bdf, PCI_BRIDGE_CONTROL);
            if (ctrl & PCI_BRIDGE_CTL_VGA) {
                // Found a VGA enabled bridge.
                u32 pbus = pci_config_readl(bdf, PCI_PRIMARY_BUS);
                bdf = (pbus & 0xff00);
                max = bdf + 0x100;
                continue;
            }
        }

        if (pci_bdf_to_fn(bdf) == 0 && (hdr & 0x80) == 0)
            // Last found device wasn't a multi-function device - skip to
            // the next device.
            bdf += 8;
        else
            bdf += 1;
    }
}

// Search for a device with the specified vendor and device ids.
int
pci_find_device(u16 vendid, u16 devid)
{
    u32 id = (devid << 16) | vendid;
    int bdf, max;
    foreachpci(bdf, max) {
        u32 v = pci_config_readl(bdf, PCI_VENDOR_ID);
        if (v == id)
            return bdf;
    }
    return -1;
}

// Search for a device with the specified class id.
int
pci_find_class(u16 classid)
{
    int bdf, max;
    foreachpci(bdf, max) {
        u16 v = pci_config_readw(bdf, PCI_CLASS_DEVICE);
        if (v == classid)
            return bdf;
    }
    return -1;
}

int pci_init_device(const struct pci_device_id *ids, u16 bdf, void *arg)
{
    u16 vendor_id = pci_config_readw(bdf, PCI_VENDOR_ID);
    u16 device_id = pci_config_readw(bdf, PCI_DEVICE_ID);
    u16 class = pci_config_readw(bdf, PCI_CLASS_DEVICE);

    while (ids->vendid || ids->class_mask) {
        if ((ids->vendid == PCI_ANY_ID || ids->vendid == vendor_id) &&
            (ids->devid == PCI_ANY_ID || ids->devid == device_id) &&
            !((ids->class ^ class) & ids->class_mask)) {
            if (ids->func) {
                ids->func(bdf, arg);
            }
            return 0;
        }
        ids++;
    }
    return -1;
<<<<<<< HEAD
=======
}

int pci_find_init_device(const struct pci_device_id *ids, void *arg)
{
    int bdf, max;

    foreachpci(bdf, max) {
        if (pci_init_device(ids, bdf, arg) == 0) {
            return bdf;
        }
    }
    return -1;
>>>>>>> 0ff9051f
}<|MERGE_RESOLUTION|>--- conflicted
+++ resolved
@@ -202,8 +202,6 @@
         ids++;
     }
     return -1;
-<<<<<<< HEAD
-=======
 }
 
 int pci_find_init_device(const struct pci_device_id *ids, void *arg)
@@ -216,5 +214,4 @@
         }
     }
     return -1;
->>>>>>> 0ff9051f
 }