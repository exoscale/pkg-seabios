#ifndef __PCI_H
#define __PCI_H

#include "types.h" // u32

static inline u8 pci_bdf_to_bus(u16 bdf) {
    return bdf >> 8;
}
static inline u8 pci_bdf_to_devfn(u16 bdf) {
    return bdf & 0xff;
}
static inline u16 pci_bdf_to_busdev(u16 bdf) {
    return bdf & ~0x07;
}
static inline u8 pci_bdf_to_dev(u16 bdf) {
    return (bdf >> 3) & 0x1f;
}
static inline u8 pci_bdf_to_fn(u16 bdf) {
    return bdf & 0x07;
}
static inline u16 pci_to_bdf(int bus, int dev, int fn) {
    return (bus<<8) | (dev<<3) | fn;
}
static inline u16 pci_bus_devfn_to_bdf(int bus, u16 devfn) {
    return (bus << 8) | devfn;
}

static inline u32 pci_vd(u16 vendor, u16 device) {
    return (device << 16) | vendor;
}
static inline u16 pci_vd_to_ven(u32 vd) {
    return vd & 0xffff;
}
static inline u16 pci_vd_to_dev(u32 vd) {
    return vd >> 16;
}

void pci_config_writel(u16 bdf, u32 addr, u32 val);
void pci_config_writew(u16 bdf, u32 addr, u16 val);
void pci_config_writeb(u16 bdf, u32 addr, u8 val);
u32 pci_config_readl(u16 bdf, u32 addr);
u16 pci_config_readw(u16 bdf, u32 addr);
u8 pci_config_readb(u16 bdf, u32 addr);
void pci_config_maskw(u16 bdf, u32 addr, u16 off, u16 on);

int pci_find_vga(void);
int pci_find_device(u16 vendid, u16 devid);
int pci_find_class(u16 classid);

int pci_next(int bdf, int *pmax);
#define foreachpci(BDF, MAX)                    \
    for (MAX=0x0100, BDF=pci_next(0, &MAX)      \
         ; BDF >= 0                             \
         ; BDF=pci_next(BDF+1, &MAX))

#define foreachpci_in_bus(BDF, MAX, BUS)                                \
    for (MAX = pci_bus_devfn_to_bdf(BUS, 0) + 0x0100,                   \
         BDF = pci_next(pci_bus_devfn_to_bdf(BUS, 0), &MAX)             \
         ; BDF >= 0 && BDF < pci_bus_devfn_to_bdf(BUS, 0) + 0x0100      \
         ; MAX = pci_bus_devfn_to_bdf(BUS, 0) + 0x0100,                 \
           BDF = pci_next(BDF + 1, &MAX))

#define PCI_ANY_ID      (~0)
struct pci_device_id {
    u32 vendid;
    u32 devid;
    u32 class;
    u32 class_mask;
    void (*func)(u16 bdf, void *arg);
};

#define PCI_DEVICE(vendor_id, device_id, init_func)     \
    {                                                   \
        .vendid = (vendor_id),                          \
        .devid = (device_id),                           \
        .class = PCI_ANY_ID,                            \
        .class_mask = 0,                                \
        .func = (init_func)                             \
    }

#define PCI_DEVICE_CLASS(vendor_id, device_id, class_code, init_func)   \
    {                                                                   \
        .vendid = (vendor_id),                                          \
        .devid = (device_id),                                           \
        .class = (class_code),                                          \
        .class_mask = ~0,                                               \
        .func = (init_func)                                             \
    }

#define PCI_DEVICE_END                          \
    {                                           \
        .vendid = 0,                            \
    }

int pci_init_device(const struct pci_device_id *table, u16 bdf, void *arg);
<<<<<<< HEAD
=======
int pci_find_init_device(const struct pci_device_id *ids, void *arg);
>>>>>>> 0ff9051f

// pirtable.c
void create_pirtable(void);


/****************************************************************
 * PIR table
 ****************************************************************/

extern u16 PirOffset;

struct link_info {
    u8 link;
    u16 bitmap;
} PACKED;

struct pir_slot {
    u8 bus;
    u8 dev;
    struct link_info links[4];
    u8 slot_nr;
    u8 reserved;
} PACKED;

struct pir_header {
    u32 signature;
    u16 version;
    u16 size;
    u8 router_bus;
    u8 router_devfunc;
    u16 exclusive_irqs;
    u32 compatible_devid;
    u32 miniport_data;
    u8 reserved[11];
    u8 checksum;
    struct pir_slot slots[0];
} PACKED;

#define PIR_SIGNATURE 0x52495024 // $PIR


#endif<|MERGE_RESOLUTION|>--- conflicted
+++ resolved
@@ -93,10 +93,7 @@
     }
 
 int pci_init_device(const struct pci_device_id *table, u16 bdf, void *arg);
-<<<<<<< HEAD
-=======
 int pci_find_init_device(const struct pci_device_id *ids, void *arg);
->>>>>>> 0ff9051f
 
 // pirtable.c
 void create_pirtable(void);
