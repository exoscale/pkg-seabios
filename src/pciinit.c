// Initialize PCI devices (on emulators)
//
// Copyright (C) 2008  Kevin O'Connor <kevin@koconnor.net>
// Copyright (C) 2006 Fabrice Bellard
//
// This file may be distributed under the terms of the GNU LGPLv3 license.

#include "util.h" // dprintf
#include "pci.h" // pci_config_readl
#include "biosvar.h" // GET_EBDA
#include "pci_ids.h" // PCI_VENDOR_ID_INTEL
#include "pci_regs.h" // PCI_COMMAND
#include "dev-i440fx.h"

#define PCI_ROM_SLOT 6
#define PCI_NUM_REGIONS 7

static void pci_bios_init_device_in_bus(int bus);

static u32 pci_bios_io_addr;
static u32 pci_bios_mem_addr;
static u32 pci_bios_prefmem_addr;
/* host irqs corresponding to PCI irqs A-D */
const u8 pci_irqs[4] = {
    10, 10, 11, 11
};

static u32 pci_bar(u16 bdf, int region_num)
{
    if (region_num != PCI_ROM_SLOT) {
        return PCI_BASE_ADDRESS_0 + region_num * 4;
    }

#define PCI_HEADER_TYPE_MULTI_FUNCTION 0x80
    u8 type = pci_config_readb(bdf, PCI_HEADER_TYPE);
    type &= ~PCI_HEADER_TYPE_MULTI_FUNCTION;
    return type == PCI_HEADER_TYPE_BRIDGE ? PCI_ROM_ADDRESS1 : PCI_ROM_ADDRESS;
}

static void pci_set_io_region_addr(u16 bdf, int region_num, u32 addr)
{
    u32 ofs;

    ofs = pci_bar(bdf, region_num);

    pci_config_writel(bdf, ofs, addr);
    dprintf(1, "region %d: 0x%08x\n", region_num, addr);
}

/*
 * return value
 *      0:     32bit BAR
 *      non 0: 64bit BAR
 */
static int pci_bios_allocate_region(u16 bdf, int region_num)
{
    u32 *paddr;
    u32 ofs = pci_bar(bdf, region_num);

<<<<<<< HEAD
    ofs = pci_bar(bdf, region_num);
=======
    u32 old = pci_config_readl(bdf, ofs);
    u32 mask;
    if (region_num == PCI_ROM_SLOT) {
        mask = PCI_ROM_ADDRESS_MASK;
        pci_config_writel(bdf, ofs, mask);
    } else {
        if (old & PCI_BASE_ADDRESS_SPACE_IO)
            mask = PCI_BASE_ADDRESS_IO_MASK;
        else
            mask = PCI_BASE_ADDRESS_MEM_MASK;
        pci_config_writel(bdf, ofs, ~0);
    }
    u32 val = pci_config_readl(bdf, ofs);
    pci_config_writel(bdf, ofs, old);
>>>>>>> 0ff9051f

    u32 size = (~(val & mask)) + 1;
    if (val != 0) {
        if (val & PCI_BASE_ADDRESS_SPACE_IO) {
            paddr = &pci_bios_io_addr;
            if (ALIGN(*paddr, size) + size >= 64 * 1024) {
                dprintf(1,
                        "io region of (bdf 0x%x bar %d) can't be mapped.\n",
                        bdf, region_num);
                size = 0;
            }
        } else if ((val & PCI_BASE_ADDRESS_MEM_PREFETCH) &&
                 /* keep behaviour on bus = 0 */
                 pci_bdf_to_bus(bdf) != 0 &&
                 /* If pci_bios_prefmem_addr == 0, keep old behaviour */
                 pci_bios_prefmem_addr != 0) {
            paddr = &pci_bios_prefmem_addr;
            if (ALIGN(*paddr, size) + size >= BUILD_PCIPREFMEM_END) {
                dprintf(1,
                        "prefmem region of (bdf 0x%x bar %d) can't be mapped. "
                        "decrease BUILD_PCIMEM_SIZE and recompile. size %x\n",
                        bdf, region_num, BUILD_PCIPREFMEM_SIZE);
                size = 0;
            }
        } else {
            paddr = &pci_bios_mem_addr;
            if (ALIGN(*paddr, size) + size >= BUILD_PCIMEM_END) {
                dprintf(1,
                        "mem region of (bdf 0x%x bar %d) can't be mapped. "
                        "increase BUILD_PCIMEM_SIZE and recompile. size %x\n",
                        bdf, region_num, BUILD_PCIMEM_SIZE);
                size = 0;
            }
        }
        if (size > 0) {
            *paddr = ALIGN(*paddr, size);
            pci_set_io_region_addr(bdf, region_num, *paddr);
            *paddr += size;
        }
    }

    int is_64bit = !(val & PCI_BASE_ADDRESS_SPACE_IO) &&
        (val & PCI_BASE_ADDRESS_MEM_TYPE_MASK) == PCI_BASE_ADDRESS_MEM_TYPE_64;
    if (is_64bit && size > 0) {
        pci_config_writel(bdf, ofs + 4, 0);
    }
    return is_64bit;
}

void pci_bios_allocate_regions(u16 bdf, void *arg)
{
    int i;
    for (i = 0; i < PCI_NUM_REGIONS; i++) {
        int is_64bit = pci_bios_allocate_region(bdf, i);
        if (is_64bit){
            i++;
        }
    }
}

/*
 * return value
 *      0:     32bit BAR
 *      non 0: 64bit BAR
 */
static int pci_bios_allocate_region(u16 bdf, int region_num)
{
    u32 *paddr;
    u32 ofs = pci_bar(bdf, region_num);

    u32 old = pci_config_readl(bdf, ofs);
    u32 mask;
    if (region_num == PCI_ROM_SLOT) {
        mask = PCI_ROM_ADDRESS_MASK;
        pci_config_writel(bdf, ofs, mask);
    } else {
        if (old & PCI_BASE_ADDRESS_SPACE_IO)
            mask = PCI_BASE_ADDRESS_IO_MASK;
        else
            mask = PCI_BASE_ADDRESS_MEM_MASK;
        pci_config_writel(bdf, ofs, ~0);
    }
    u32 val = pci_config_readl(bdf, ofs);
    pci_config_writel(bdf, ofs, old);

    u32 size = (~(val & mask)) + 1;
    if (val != 0) {
        if (val & PCI_BASE_ADDRESS_SPACE_IO) {
            paddr = &pci_bios_io_addr;
            if (ALIGN(*paddr, size) + size >= 64 * 1024) {
                dprintf(1,
                        "io region of (bdf 0x%x bar %d) can't be mapped.\n",
                        bdf, region_num);
                size = 0;
            }
        } else if ((val & PCI_BASE_ADDRESS_MEM_PREFETCH) &&
                 /* keep behaviour on bus = 0 */
                 pci_bdf_to_bus(bdf) != 0 &&
                 /* If pci_bios_prefmem_addr == 0, keep old behaviour */
                 pci_bios_prefmem_addr != 0) {
            paddr = &pci_bios_prefmem_addr;
            if (ALIGN(*paddr, size) + size >= BUILD_PCIPREFMEM_END) {
                dprintf(1,
                        "prefmem region of (bdf 0x%x bar %d) can't be mapped. "
                        "decrease BUILD_PCIMEM_SIZE and recompile. size %x\n",
                        bdf, region_num, BUILD_PCIPREFMEM_SIZE);
                size = 0;
            }
        } else {
            paddr = &pci_bios_mem_addr;
            if (ALIGN(*paddr, size) + size >= BUILD_PCIMEM_END) {
                dprintf(1,
                        "mem region of (bdf 0x%x bar %d) can't be mapped. "
                        "increase BUILD_PCIMEM_SIZE and recompile. size %x\n",
                        bdf, region_num, BUILD_PCIMEM_SIZE);
                size = 0;
            }
        }
        if (size > 0) {
            *paddr = ALIGN(*paddr, size);
            pci_set_io_region_addr(bdf, region_num, *paddr);
            *paddr += size;
        }
    }

    int is_64bit = !(val & PCI_BASE_ADDRESS_SPACE_IO) &&
        (val & PCI_BASE_ADDRESS_MEM_TYPE_MASK) == PCI_BASE_ADDRESS_MEM_TYPE_64;
    if (is_64bit) {
        if (size > 0) {
            pci_config_writel(bdf, ofs + 4, 0);
        } else {
            pci_config_writel(bdf, ofs + 4, ~0);
        }
    }
    return is_64bit;
}

void pci_bios_allocate_regions(u16 bdf, void *arg)
{
    int i;
    for (i = 0; i < PCI_NUM_REGIONS; i++) {
        int is_64bit = pci_bios_allocate_region(bdf, i);
        if (is_64bit){
            i++;
        }
    }
}

/* return the global irq number corresponding to a given device irq
   pin. We could also use the bus number to have a more precise
   mapping. */
static int pci_slot_get_pirq(u16 bdf, int irq_num)
{
    int slot_addend = pci_bdf_to_dev(bdf) - 1;
    return (irq_num + slot_addend) & 3;
}

static const struct pci_device_id pci_isa_bridge_tbl[] = {
    /* PIIX3/PIIX4 PCI to ISA bridge */
    PCI_DEVICE(PCI_VENDOR_ID_INTEL, PCI_DEVICE_ID_INTEL_82371SB_0,
               piix_isa_bridge_init),
    PCI_DEVICE(PCI_VENDOR_ID_INTEL, PCI_DEVICE_ID_INTEL_82371AB_0,
               piix_isa_bridge_init),

    PCI_DEVICE_END
};

#define PCI_IO_ALIGN            4096
#define PCI_IO_SHIFT            8
#define PCI_MEMORY_ALIGN        (1UL << 20)
#define PCI_MEMORY_SHIFT        16
#define PCI_PREF_MEMORY_ALIGN   (1UL << 20)
#define PCI_PREF_MEMORY_SHIFT   16

static void pci_bios_init_device_bridge(u16 bdf, void *arg)
{
    pci_bios_allocate_region(bdf, 0);
    pci_bios_allocate_region(bdf, 1);
    pci_bios_allocate_region(bdf, PCI_ROM_SLOT);

    u32 io_old = pci_bios_io_addr;
    u32 mem_old = pci_bios_mem_addr;
    u32 prefmem_old = pci_bios_prefmem_addr;

    /* IO BASE is assumed to be 16 bit */
    pci_bios_io_addr = ALIGN(pci_bios_io_addr, PCI_IO_ALIGN);
    pci_bios_mem_addr = ALIGN(pci_bios_mem_addr, PCI_MEMORY_ALIGN);
    pci_bios_prefmem_addr =
        ALIGN(pci_bios_prefmem_addr, PCI_PREF_MEMORY_ALIGN);

    u32 io_base = pci_bios_io_addr;
    u32 mem_base = pci_bios_mem_addr;
    u32 prefmem_base = pci_bios_prefmem_addr;

    u8 secbus = pci_config_readb(bdf, PCI_SECONDARY_BUS);
    if (secbus > 0) {
        pci_bios_init_device_in_bus(secbus);
<<<<<<< HEAD
    }

    pci_bios_io_addr = ALIGN(pci_bios_io_addr, PCI_IO_ALIGN);
    pci_bios_mem_addr = ALIGN(pci_bios_mem_addr, PCI_MEMORY_ALIGN);
    pci_bios_prefmem_addr =
        ALIGN(pci_bios_prefmem_addr, PCI_PREF_MEMORY_ALIGN);

    u32 io_end = pci_bios_io_addr;
    if (io_end == io_base) {
        pci_bios_io_addr = io_old;
        io_base = 0xffff;
        io_end = 1;
    }
    pci_config_writeb(bdf, PCI_IO_BASE, io_base >> PCI_IO_SHIFT);
    pci_config_writew(bdf, PCI_IO_BASE_UPPER16, 0);
    pci_config_writeb(bdf, PCI_IO_LIMIT, (io_end - 1) >> PCI_IO_SHIFT);
    pci_config_writew(bdf, PCI_IO_LIMIT_UPPER16, 0);

    u32 mem_end = pci_bios_mem_addr;
    if (mem_end == mem_base) {
        pci_bios_mem_addr = mem_old;
        mem_base = 0xffffffff;
        mem_end = 1;
    }
    pci_config_writew(bdf, PCI_MEMORY_BASE, mem_base >> PCI_MEMORY_SHIFT);
    pci_config_writew(bdf, PCI_MEMORY_LIMIT, (mem_end -1) >> PCI_MEMORY_SHIFT);

    u32 prefmem_end = pci_bios_prefmem_addr;
    if (prefmem_end == prefmem_base) {
        pci_bios_prefmem_addr = prefmem_old;
        prefmem_base = 0xffffffff;
        prefmem_end = 1;
    }
    pci_config_writew(bdf, PCI_PREF_MEMORY_BASE,
                      prefmem_base >> PCI_PREF_MEMORY_SHIFT);
    pci_config_writew(bdf, PCI_PREF_MEMORY_LIMIT,
                      (prefmem_end - 1) >> PCI_PREF_MEMORY_SHIFT);
    pci_config_writel(bdf, PCI_PREF_BASE_UPPER32, 0);
    pci_config_writel(bdf, PCI_PREF_LIMIT_UPPER32, 0);

    dprintf(1, "PCI: br io   = [0x%x, 0x%x)\n", io_base, io_end);
    dprintf(1, "PCI: br mem  = [0x%x, 0x%x)\n", mem_base, mem_end);
    dprintf(1, "PCI: br pref = [0x%x, 0x%x)\n", prefmem_base, prefmem_end);

    u16 cmd = pci_config_readw(bdf, PCI_COMMAND);
    cmd &= ~PCI_COMMAND_IO;
    if (io_end > io_base) {
        cmd |= PCI_COMMAND_IO;
    }
    cmd &= ~PCI_COMMAND_MEMORY;
    if (mem_end > mem_base || prefmem_end > prefmem_base) {
        cmd |= PCI_COMMAND_MEMORY;
    }
=======
    }

    pci_bios_io_addr = ALIGN(pci_bios_io_addr, PCI_IO_ALIGN);
    pci_bios_mem_addr = ALIGN(pci_bios_mem_addr, PCI_MEMORY_ALIGN);
    pci_bios_prefmem_addr =
        ALIGN(pci_bios_prefmem_addr, PCI_PREF_MEMORY_ALIGN);

    u32 io_end = pci_bios_io_addr;
    if (io_end == io_base) {
        pci_bios_io_addr = io_old;
        io_base = 0xffff;
        io_end = 1;
    }
    pci_config_writeb(bdf, PCI_IO_BASE, io_base >> PCI_IO_SHIFT);
    pci_config_writew(bdf, PCI_IO_BASE_UPPER16, 0);
    pci_config_writeb(bdf, PCI_IO_LIMIT, (io_end - 1) >> PCI_IO_SHIFT);
    pci_config_writew(bdf, PCI_IO_LIMIT_UPPER16, 0);

    u32 mem_end = pci_bios_mem_addr;
    if (mem_end == mem_base) {
        pci_bios_mem_addr = mem_old;
        mem_base = 0xffffffff;
        mem_end = 1;
    }
    pci_config_writew(bdf, PCI_MEMORY_BASE, mem_base >> PCI_MEMORY_SHIFT);
    pci_config_writew(bdf, PCI_MEMORY_LIMIT, (mem_end -1) >> PCI_MEMORY_SHIFT);

    u32 prefmem_end = pci_bios_prefmem_addr;
    if (prefmem_end == prefmem_base) {
        pci_bios_prefmem_addr = prefmem_old;
        prefmem_base = 0xffffffff;
        prefmem_end = 1;
    }
    pci_config_writew(bdf, PCI_PREF_MEMORY_BASE,
                      prefmem_base >> PCI_PREF_MEMORY_SHIFT);
    pci_config_writew(bdf, PCI_PREF_MEMORY_LIMIT,
                      (prefmem_end - 1) >> PCI_PREF_MEMORY_SHIFT);
    pci_config_writel(bdf, PCI_PREF_BASE_UPPER32, 0);
    pci_config_writel(bdf, PCI_PREF_LIMIT_UPPER32, 0);

    dprintf(1, "PCI: br io   = [0x%x, 0x%x)\n", io_base, io_end);
    dprintf(1, "PCI: br mem  = [0x%x, 0x%x)\n", mem_base, mem_end);
    dprintf(1, "PCI: br pref = [0x%x, 0x%x)\n", prefmem_base, prefmem_end);

    u16 cmd = pci_config_readw(bdf, PCI_COMMAND);
    cmd &= ~PCI_COMMAND_IO;
    if (io_end > io_base) {
        cmd |= PCI_COMMAND_IO;
    }
    cmd &= ~PCI_COMMAND_MEMORY;
    if (mem_end > mem_base || prefmem_end > prefmem_base) {
        cmd |= PCI_COMMAND_MEMORY;
    }
>>>>>>> 0ff9051f
    cmd |= PCI_COMMAND_MASTER;
    pci_config_writew(bdf, PCI_COMMAND, cmd);

    pci_config_maskw(bdf, PCI_BRIDGE_CONTROL, 0, PCI_BRIDGE_CTL_SERR);
}

static void storage_ide_init(u16 bdf, void *arg)
{
    /* IDE: we map it as in ISA mode */
    pci_set_io_region_addr(bdf, 0, PORT_ATA1_CMD_BASE);
    pci_set_io_region_addr(bdf, 1, PORT_ATA1_CTRL_BASE);
    pci_set_io_region_addr(bdf, 2, PORT_ATA2_CMD_BASE);
    pci_set_io_region_addr(bdf, 3, PORT_ATA2_CTRL_BASE);
<<<<<<< HEAD
}

static void pic_ibm_init(u16 bdf, void *arg)
{
    /* PIC, IBM, MPIC & MPIC2 */
    pci_set_io_region_addr(bdf, 0, 0x80800000 + 0x00040000);
}

=======
}

static void pic_ibm_init(u16 bdf, void *arg)
{
    /* PIC, IBM, MPIC & MPIC2 */
    pci_set_io_region_addr(bdf, 0, 0x80800000 + 0x00040000);
}

>>>>>>> 0ff9051f
static void apple_macio_init(u16 bdf, void *arg)
{
    /* macio bridge */
    pci_set_io_region_addr(bdf, 0, 0x80800000);
}

static const struct pci_device_id pci_class_tbl[] = {
    /* STORAGE IDE */
    PCI_DEVICE_CLASS(PCI_VENDOR_ID_INTEL, PCI_DEVICE_ID_INTEL_82371SB_1,
                     PCI_CLASS_STORAGE_IDE, piix_ide_init),
    PCI_DEVICE_CLASS(PCI_VENDOR_ID_INTEL, PCI_DEVICE_ID_INTEL_82371AB,
                     PCI_CLASS_STORAGE_IDE, piix_ide_init),
    PCI_DEVICE_CLASS(PCI_ANY_ID, PCI_ANY_ID, PCI_CLASS_STORAGE_IDE,
                     storage_ide_init),

    /* PIC, IBM, MIPC & MPIC2 */
    PCI_DEVICE_CLASS(PCI_VENDOR_ID_IBM, 0x0046, PCI_CLASS_SYSTEM_PIC,
                     pic_ibm_init),
    PCI_DEVICE_CLASS(PCI_VENDOR_ID_IBM, 0xFFFF, PCI_CLASS_SYSTEM_PIC,
                     pic_ibm_init),

    /* 0xff00 */
    PCI_DEVICE_CLASS(PCI_VENDOR_ID_APPLE, 0x0017, 0xff00, apple_macio_init),
    PCI_DEVICE_CLASS(PCI_VENDOR_ID_APPLE, 0x0022, 0xff00, apple_macio_init),

    /* PCI bridge */
    PCI_DEVICE_CLASS(PCI_ANY_ID, PCI_ANY_ID, PCI_CLASS_BRIDGE_PCI,
                     pci_bios_init_device_bridge),

    /* default */
    PCI_DEVICE(PCI_ANY_ID, PCI_ANY_ID, pci_bios_allocate_regions),

    PCI_DEVICE_END,
};

static const struct pci_device_id pci_device_tbl[] = {
    /* PIIX4 Power Management device (for ACPI) */
    PCI_DEVICE(PCI_VENDOR_ID_INTEL, PCI_DEVICE_ID_INTEL_82371AB_3,
               piix4_pm_init),

    PCI_DEVICE_END,
};

static void pci_bios_init_device(u16 bdf)
{
    int pin, pic_irq, vendor_id, device_id;

    vendor_id = pci_config_readw(bdf, PCI_VENDOR_ID);
    device_id = pci_config_readw(bdf, PCI_DEVICE_ID);
    dprintf(1, "PCI: bus=%d devfn=0x%02x: vendor_id=0x%04x device_id=0x%04x\n"
            , pci_bdf_to_bus(bdf), pci_bdf_to_devfn(bdf), vendor_id, device_id);
    pci_init_device(pci_class_tbl, bdf, NULL);

    /* enable memory mappings */
    pci_config_maskw(bdf, PCI_COMMAND, 0, PCI_COMMAND_IO | PCI_COMMAND_MEMORY);

    /* map the interrupt */
    pin = pci_config_readb(bdf, PCI_INTERRUPT_PIN);
    if (pin != 0) {
        pin = pci_slot_get_pirq(bdf, pin - 1);
        pic_irq = pci_irqs[pin];
        pci_config_writeb(bdf, PCI_INTERRUPT_LINE, pic_irq);
    }

    pci_init_device(pci_device_tbl, bdf, NULL);
}
<<<<<<< HEAD

static void pci_bios_init_device_in_bus(int bus)
{
    int bdf, max;
    foreachpci_in_bus(bdf, max, bus) {
        pci_bios_init_device(bdf);
    }
}

static void
pci_bios_init_bus_rec(int bus, u8 *pci_bus)
{
    int bdf, max;
    u16 class;

    dprintf(1, "PCI: %s bus = 0x%x\n", __func__, bus);

=======

static void pci_bios_init_device_in_bus(int bus)
{
    int bdf, max;
    foreachpci_in_bus(bdf, max, bus) {
        pci_bios_init_device(bdf);
    }
}

static void
pci_bios_init_bus_rec(int bus, u8 *pci_bus)
{
    int bdf, max;
    u16 class;

    dprintf(1, "PCI: %s bus = 0x%x\n", __func__, bus);

>>>>>>> 0ff9051f
    /* prevent accidental access to unintended devices */
    foreachpci_in_bus(bdf, max, bus) {
        class = pci_config_readw(bdf, PCI_CLASS_DEVICE);
        if (class == PCI_CLASS_BRIDGE_PCI) {
            pci_config_writeb(bdf, PCI_SECONDARY_BUS, 255);
            pci_config_writeb(bdf, PCI_SUBORDINATE_BUS, 0);
        }
    }

    foreachpci_in_bus(bdf, max, bus) {
        class = pci_config_readw(bdf, PCI_CLASS_DEVICE);
        if (class != PCI_CLASS_BRIDGE_PCI) {
            continue;
        }
        dprintf(1, "PCI: %s bdf = 0x%x\n", __func__, bdf);

        u8 pribus = pci_config_readb(bdf, PCI_PRIMARY_BUS);
        if (pribus != bus) {
            dprintf(1, "PCI: primary bus = 0x%x -> 0x%x\n", pribus, bus);
            pci_config_writeb(bdf, PCI_PRIMARY_BUS, bus);
        } else {
            dprintf(1, "PCI: primary bus = 0x%x\n", pribus);
        }

        u8 secbus = pci_config_readb(bdf, PCI_SECONDARY_BUS);
        (*pci_bus)++;
        if (*pci_bus != secbus) {
            dprintf(1, "PCI: secondary bus = 0x%x -> 0x%x\n",
                    secbus, *pci_bus);
            secbus = *pci_bus;
            pci_config_writeb(bdf, PCI_SECONDARY_BUS, secbus);
        } else {
            dprintf(1, "PCI: secondary bus = 0x%x\n", secbus);
        }

        /* set to max for access to all subordinate buses.
           later set it to accurate value */
        u8 subbus = pci_config_readb(bdf, PCI_SUBORDINATE_BUS);
        pci_config_writeb(bdf, PCI_SUBORDINATE_BUS, 255);

        pci_bios_init_bus_rec(secbus, pci_bus);

        if (subbus != *pci_bus) {
            dprintf(1, "PCI: subordinate bus = 0x%x -> 0x%x\n",
                    subbus, *pci_bus);
            subbus = *pci_bus;
        } else {
            dprintf(1, "PCI: subordinate bus = 0x%x\n", subbus);
        }
        pci_config_writeb(bdf, PCI_SUBORDINATE_BUS, subbus);
    }
}

static void
pci_bios_init_bus(void)
{
    u8 pci_bus = 0;
    pci_bios_init_bus_rec(0 /* host bus */, &pci_bus);
}

void
pci_setup(void)
{
    if (CONFIG_COREBOOT)
        // Already done by coreboot.
        return;

    dprintf(3, "pci setup\n");

    pci_bios_io_addr = 0xc000;
    pci_bios_mem_addr = BUILD_PCIMEM_START;
    pci_bios_prefmem_addr = BUILD_PCIPREFMEM_START;

    pci_bios_init_bus();

    int bdf, max;
    foreachpci(bdf, max) {
        pci_init_device(pci_isa_bridge_tbl, bdf, NULL);
    }
    pci_bios_init_device_in_bus(0 /* host bus */);
}<|MERGE_RESOLUTION|>--- conflicted
+++ resolved
@@ -57,9 +57,6 @@
     u32 *paddr;
     u32 ofs = pci_bar(bdf, region_num);
 
-<<<<<<< HEAD
-    ofs = pci_bar(bdf, region_num);
-=======
     u32 old = pci_config_readl(bdf, ofs);
     u32 mask;
     if (region_num == PCI_ROM_SLOT) {
@@ -74,7 +71,6 @@
     }
     u32 val = pci_config_readl(bdf, ofs);
     pci_config_writel(bdf, ofs, old);
->>>>>>> 0ff9051f
 
     u32 size = (~(val & mask)) + 1;
     if (val != 0) {
@@ -272,7 +268,6 @@
     u8 secbus = pci_config_readb(bdf, PCI_SECONDARY_BUS);
     if (secbus > 0) {
         pci_bios_init_device_in_bus(secbus);
-<<<<<<< HEAD
     }
 
     pci_bios_io_addr = ALIGN(pci_bios_io_addr, PCI_IO_ALIGN);
@@ -326,61 +321,6 @@
     if (mem_end > mem_base || prefmem_end > prefmem_base) {
         cmd |= PCI_COMMAND_MEMORY;
     }
-=======
-    }
-
-    pci_bios_io_addr = ALIGN(pci_bios_io_addr, PCI_IO_ALIGN);
-    pci_bios_mem_addr = ALIGN(pci_bios_mem_addr, PCI_MEMORY_ALIGN);
-    pci_bios_prefmem_addr =
-        ALIGN(pci_bios_prefmem_addr, PCI_PREF_MEMORY_ALIGN);
-
-    u32 io_end = pci_bios_io_addr;
-    if (io_end == io_base) {
-        pci_bios_io_addr = io_old;
-        io_base = 0xffff;
-        io_end = 1;
-    }
-    pci_config_writeb(bdf, PCI_IO_BASE, io_base >> PCI_IO_SHIFT);
-    pci_config_writew(bdf, PCI_IO_BASE_UPPER16, 0);
-    pci_config_writeb(bdf, PCI_IO_LIMIT, (io_end - 1) >> PCI_IO_SHIFT);
-    pci_config_writew(bdf, PCI_IO_LIMIT_UPPER16, 0);
-
-    u32 mem_end = pci_bios_mem_addr;
-    if (mem_end == mem_base) {
-        pci_bios_mem_addr = mem_old;
-        mem_base = 0xffffffff;
-        mem_end = 1;
-    }
-    pci_config_writew(bdf, PCI_MEMORY_BASE, mem_base >> PCI_MEMORY_SHIFT);
-    pci_config_writew(bdf, PCI_MEMORY_LIMIT, (mem_end -1) >> PCI_MEMORY_SHIFT);
-
-    u32 prefmem_end = pci_bios_prefmem_addr;
-    if (prefmem_end == prefmem_base) {
-        pci_bios_prefmem_addr = prefmem_old;
-        prefmem_base = 0xffffffff;
-        prefmem_end = 1;
-    }
-    pci_config_writew(bdf, PCI_PREF_MEMORY_BASE,
-                      prefmem_base >> PCI_PREF_MEMORY_SHIFT);
-    pci_config_writew(bdf, PCI_PREF_MEMORY_LIMIT,
-                      (prefmem_end - 1) >> PCI_PREF_MEMORY_SHIFT);
-    pci_config_writel(bdf, PCI_PREF_BASE_UPPER32, 0);
-    pci_config_writel(bdf, PCI_PREF_LIMIT_UPPER32, 0);
-
-    dprintf(1, "PCI: br io   = [0x%x, 0x%x)\n", io_base, io_end);
-    dprintf(1, "PCI: br mem  = [0x%x, 0x%x)\n", mem_base, mem_end);
-    dprintf(1, "PCI: br pref = [0x%x, 0x%x)\n", prefmem_base, prefmem_end);
-
-    u16 cmd = pci_config_readw(bdf, PCI_COMMAND);
-    cmd &= ~PCI_COMMAND_IO;
-    if (io_end > io_base) {
-        cmd |= PCI_COMMAND_IO;
-    }
-    cmd &= ~PCI_COMMAND_MEMORY;
-    if (mem_end > mem_base || prefmem_end > prefmem_base) {
-        cmd |= PCI_COMMAND_MEMORY;
-    }
->>>>>>> 0ff9051f
     cmd |= PCI_COMMAND_MASTER;
     pci_config_writew(bdf, PCI_COMMAND, cmd);
 
@@ -394,7 +334,6 @@
     pci_set_io_region_addr(bdf, 1, PORT_ATA1_CTRL_BASE);
     pci_set_io_region_addr(bdf, 2, PORT_ATA2_CMD_BASE);
     pci_set_io_region_addr(bdf, 3, PORT_ATA2_CTRL_BASE);
-<<<<<<< HEAD
 }
 
 static void pic_ibm_init(u16 bdf, void *arg)
@@ -403,16 +342,6 @@
     pci_set_io_region_addr(bdf, 0, 0x80800000 + 0x00040000);
 }
 
-=======
-}
-
-static void pic_ibm_init(u16 bdf, void *arg)
-{
-    /* PIC, IBM, MPIC & MPIC2 */
-    pci_set_io_region_addr(bdf, 0, 0x80800000 + 0x00040000);
-}
-
->>>>>>> 0ff9051f
 static void apple_macio_init(u16 bdf, void *arg)
 {
     /* macio bridge */
@@ -479,7 +408,6 @@
 
     pci_init_device(pci_device_tbl, bdf, NULL);
 }
-<<<<<<< HEAD
 
 static void pci_bios_init_device_in_bus(int bus)
 {
@@ -497,25 +425,6 @@
 
     dprintf(1, "PCI: %s bus = 0x%x\n", __func__, bus);
 
-=======
-
-static void pci_bios_init_device_in_bus(int bus)
-{
-    int bdf, max;
-    foreachpci_in_bus(bdf, max, bus) {
-        pci_bios_init_device(bdf);
-    }
-}
-
-static void
-pci_bios_init_bus_rec(int bus, u8 *pci_bus)
-{
-    int bdf, max;
-    u16 class;
-
-    dprintf(1, "PCI: %s bus = 0x%x\n", __func__, bus);
-
->>>>>>> 0ff9051f
     /* prevent accidental access to unintended devices */
     foreachpci_in_bus(bdf, max, bus) {
         class = pci_config_readw(bdf, PCI_CLASS_DEVICE);
